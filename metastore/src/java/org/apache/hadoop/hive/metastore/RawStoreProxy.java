--- conflicted
+++ resolved
@@ -101,9 +101,6 @@
     boolean isTimerStarted = false;
 
     try {
-<<<<<<< HEAD
-      LOG.info("Invoking " + method.toGenericString());
-=======
       try {
         if (!Deadline.isStarted()) {
           Deadline.startTimer(method.getName());
@@ -117,8 +114,6 @@
         Deadline.startTimer(method.getName());
         isTimerStarted = true;
       }
-
->>>>>>> 9ef70fe8
       ret = method.invoke(base, args);
 
       if (isTimerStarted) {
