--- conflicted
+++ resolved
@@ -33,15 +33,12 @@
   private static final String HIVE_ROOT = QTestUtil.ensurePathEndsInSlash(System.getProperty("hive.root"));
   private static QTestUtil qt;
 
-<<<<<<< HEAD
-=======
   public static class TestParseNegativeAddTestFromQFiles implements QTestUtil.SuiteAddTestFunctor {
     public void addTestToSuite(TestSuite suite, Object setup, String tName) {
       suite.addTest(new $className("testParseNegative_"+tName));
     }
   }
  
->>>>>>> 632a3090
   static {
 
     MiniClusterType miniMR = MiniClusterType.valueForString("$clusterMode");
