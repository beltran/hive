/**
 * Licensed under the Apache License, Version 2.0 (the "License");
 * you may not use this file except in compliance with the License.
 * You may obtain a copy of the License at
 *
 * http://www.apache.org/licenses/LICENSE-2.0
 *
 * Unless required by applicable law or agreed to in writing, software
 * distributed under the License is distributed on an "AS IS" BASIS,
 * WITHOUT WARRANTIES OR CONDITIONS OF ANY KIND, either express or implied.
 * See the License for the specific language governing permissions and
 * limitations under the License.
 */
package org.apache.hadoop.hive.ql.io.parquet.read;

import java.io.IOException;
import java.util.ArrayList;
import java.util.Collections;
import java.util.HashMap;
import java.util.HashSet;
import java.util.List;
import java.util.Map;
import java.util.Set;

import org.apache.commons.logging.Log;
import org.apache.commons.logging.LogFactory;
import org.apache.hadoop.conf.Configuration;
import org.apache.hadoop.fs.Path;
import org.apache.hadoop.hive.conf.HiveConf;
import org.apache.hadoop.hive.ql.exec.Utilities;
import org.apache.hadoop.hive.ql.io.IOConstants;
import org.apache.hadoop.hive.ql.io.parquet.ProjectionPusher;
import org.apache.hadoop.hive.ql.io.sarg.SearchArgumentFactory;
import org.apache.hadoop.hive.ql.plan.TableScanDesc;
import org.apache.hadoop.hive.serde2.ColumnProjectionUtils;
<<<<<<< HEAD
import org.apache.hadoop.hive.serde2.io.ObjectArrayWritable;
=======
import org.apache.hadoop.io.ArrayWritable;
import org.apache.hadoop.io.NullWritable;
import org.apache.hadoop.io.Writable;
>>>>>>> 1253a8db
import org.apache.hadoop.mapred.FileSplit;
import org.apache.hadoop.mapred.InputSplit;
import org.apache.hadoop.mapred.JobConf;
import org.apache.hadoop.mapred.RecordReader;
import org.apache.hadoop.mapred.Reporter;
import org.apache.hadoop.mapreduce.TaskAttemptContext;
import org.apache.hadoop.mapreduce.TaskAttemptID;

import parquet.filter2.compat.FilterCompat;
import parquet.filter2.compat.RowGroupFilter;
import parquet.filter2.predicate.FilterPredicate;
import parquet.hadoop.ParquetFileReader;
import parquet.hadoop.ParquetInputFormat;
import parquet.hadoop.ParquetInputSplit;
import parquet.hadoop.api.InitContext;
import parquet.hadoop.api.ReadSupport.ReadContext;
import parquet.hadoop.metadata.BlockMetaData;
import parquet.hadoop.metadata.FileMetaData;
import parquet.hadoop.metadata.ParquetMetadata;
import parquet.hadoop.util.ContextUtil;
import parquet.schema.MessageTypeParser;

import com.google.common.base.Strings;

<<<<<<< HEAD
public class ParquetRecordReaderWrapper  implements RecordReader<Void, ObjectArrayWritable> {
=======
public class ParquetRecordReaderWrapper  implements RecordReader<NullWritable, ArrayWritable> {
>>>>>>> 1253a8db
  public static final Log LOG = LogFactory.getLog(ParquetRecordReaderWrapper.class);

  private final long splitLen; // for getPos()

  private org.apache.hadoop.mapreduce.RecordReader<Void, ObjectArrayWritable> realReader;
  // expect readReader return same Key & Value objects (common case)
  // this avoids extra serialization & deserialization of these objects
  private ObjectArrayWritable valueObj = null;
  private boolean firstRecord = false;
  private boolean eof = false;
  private int schemaSize;
  private boolean skipTimestampConversion = false;
  private JobConf jobConf;
  private final ProjectionPusher projectionPusher;
  private List<BlockMetaData> filtedBlocks;

  public ParquetRecordReaderWrapper(
      final ParquetInputFormat<ObjectArrayWritable> newInputFormat,
      final InputSplit oldSplit,
      final JobConf oldJobConf,
      final Reporter reporter)
          throws IOException, InterruptedException {
    this(newInputFormat, oldSplit, oldJobConf, reporter, new ProjectionPusher());
  }

  public ParquetRecordReaderWrapper(
      final ParquetInputFormat<ObjectArrayWritable> newInputFormat,
      final InputSplit oldSplit,
      final JobConf oldJobConf,
      final Reporter reporter,
      final ProjectionPusher pusher)
          throws IOException, InterruptedException {
    this.splitLen = oldSplit.getLength();
    this.projectionPusher = pusher;

    jobConf = oldJobConf;
    final ParquetInputSplit split = getSplit(oldSplit, jobConf);

    TaskAttemptID taskAttemptID = TaskAttemptID.forName(jobConf.get(IOConstants.MAPRED_TASK_ID));
    if (taskAttemptID == null) {
      taskAttemptID = new TaskAttemptID();
    }

    // create a TaskInputOutputContext
    Configuration conf = jobConf;
    if (skipTimestampConversion ^ HiveConf.getBoolVar(
        conf, HiveConf.ConfVars.HIVE_PARQUET_TIMESTAMP_SKIP_CONVERSION)) {
      HiveConf.setBoolVar(conf,
        HiveConf.ConfVars.HIVE_PARQUET_TIMESTAMP_SKIP_CONVERSION, skipTimestampConversion);
    }

    final TaskAttemptContext taskContext = ContextUtil.newTaskAttemptContext(conf, taskAttemptID);
    if (split != null) {
      try {
        realReader = newInputFormat.createRecordReader(split, taskContext);
        realReader.initialize(split, taskContext);

        // read once to gain access to key and value objects
        if (realReader.nextKeyValue()) {
          firstRecord = true;
          valueObj = realReader.getCurrentValue();
        } else {
          eof = true;
        }
      } catch (final InterruptedException e) {
        throw new IOException(e);
      }
    } else {
      realReader = null;
      eof = true;
    }
    if (valueObj == null) { // Should initialize the value for createValue
      valueObj = new ObjectArrayWritable(new Object[schemaSize]);
    }
  }

  public FilterCompat.Filter setFilter(final JobConf conf) {
    String serializedPushdown = conf.get(TableScanDesc.FILTER_EXPR_CONF_STR);
    String columnNamesString =
      conf.get(ColumnProjectionUtils.READ_COLUMN_NAMES_CONF_STR);
    if (serializedPushdown == null || columnNamesString == null || serializedPushdown.isEmpty() ||
      columnNamesString.isEmpty()) {
      return null;
    }

    FilterPredicate p =
      SearchArgumentFactory.create(Utilities.deserializeExpression(serializedPushdown))
        .toFilterPredicate();
    if (p != null) {
      LOG.debug("Predicate filter for parquet is " + p.toString());
      ParquetInputFormat.setFilterPredicate(conf, p);
      return FilterCompat.get(p);
    } else {
      LOG.debug("No predicate filter can be generated for " + TableScanDesc.FILTER_EXPR_CONF_STR +
        " with the value of " + serializedPushdown);
      return null;
    }
  }

  @Override
  public void close() throws IOException {
    if (realReader != null) {
      realReader.close();
    }
  }

  @Override
  public NullWritable createKey() {
    return null;
  }

  @Override
  public ObjectArrayWritable createValue() {
    return valueObj;
  }

  @Override
  public long getPos() throws IOException {
    return (long) (splitLen * getProgress());
  }

  @Override
  public float getProgress() throws IOException {
    if (realReader == null) {
      return 1f;
    } else {
      try {
        return realReader.getProgress();
      } catch (final InterruptedException e) {
        throw new IOException(e);
      }
    }
  }

  @Override
<<<<<<< HEAD
  public boolean next(final Void key, final ObjectArrayWritable value) throws IOException {
=======
  public boolean next(final NullWritable key, final ArrayWritable value) throws IOException {
>>>>>>> 1253a8db
    if (eof) {
      return false;
    }
    try {
      if (firstRecord) { // key & value are already read.
        firstRecord = false;
      } else if (!realReader.nextKeyValue()) {
        eof = true; // strictly not required, just for consistency
        return false;
      }

      final ObjectArrayWritable tmpCurValue = realReader.getCurrentValue();
      if (value != tmpCurValue) {
        final Object[] arrValue = value.get();
        final Object[] arrCurrent = tmpCurValue.get();
        if (value != null && arrValue.length == arrCurrent.length) {
          System.arraycopy(arrCurrent, 0, arrValue, 0, arrCurrent.length);
        } else {
          if (arrValue.length != arrCurrent.length) {
            throw new IOException("DeprecatedParquetHiveInput : size of object differs. Value" +
              " size :  " + arrValue.length + ", Current Object size : " + arrCurrent.length);
          } else {
            throw new IOException("DeprecatedParquetHiveInput can not support RecordReaders that" +
              " don't return same key & value & value is null");
          }
        }
      }
      return true;
    } catch (final InterruptedException e) {
      throw new IOException(e);
    }
  }

  /**
   * gets a ParquetInputSplit corresponding to a split given by Hive
   *
   * @param oldSplit The split given by Hive
   * @param conf The JobConf of the Hive job
   * @return a ParquetInputSplit corresponding to the oldSplit
   * @throws IOException if the config cannot be enhanced or if the footer cannot be read from the file
   */
  @SuppressWarnings("deprecation")
  protected ParquetInputSplit getSplit(
      final InputSplit oldSplit,
      final JobConf conf
      ) throws IOException {
    ParquetInputSplit split;
    if (oldSplit instanceof FileSplit) {
      final Path finalPath = ((FileSplit) oldSplit).getPath();
      jobConf = projectionPusher.pushProjectionsAndFilters(conf, finalPath.getParent());
      FilterCompat.Filter filter = setFilter(jobConf);

      final ParquetMetadata parquetMetadata = ParquetFileReader.readFooter(jobConf, finalPath);
      final List<BlockMetaData> blocks = parquetMetadata.getBlocks();
      final FileMetaData fileMetaData = parquetMetadata.getFileMetaData();

      DataWritableReadSupport readSupport = new DataWritableReadSupport();
      final ReadContext readContext = readSupport.init(new InitContext(jobConf,
          null, fileMetaData.getSchema()));
      schemaSize = readSupport.getTableSchema().getFieldCount();
      final List<BlockMetaData> splitGroup = new ArrayList<BlockMetaData>();
      final long splitStart = ((FileSplit) oldSplit).getStart();
      final long splitLength = ((FileSplit) oldSplit).getLength();
      for (final BlockMetaData block : blocks) {
        final long firstDataPage = block.getColumns().get(0).getFirstDataPageOffset();
        if (firstDataPage >= splitStart && firstDataPage < splitStart + splitLength) {
          splitGroup.add(block);
        }
      }
      if (splitGroup.isEmpty()) {
        LOG.warn("Skipping split, could not find row group in: " + (FileSplit) oldSplit);
        return null;
      }

      if (filter != null) {
        filtedBlocks = RowGroupFilter.filterRowGroups(filter, splitGroup, fileMetaData.getSchema());
        if (filtedBlocks.isEmpty()) {
          LOG.debug("All row groups are dropped due to filter predicates");
          return null;
        }

        long droppedBlocks = splitGroup.size() - filtedBlocks.size();
        if (droppedBlocks > 0) {
          LOG.debug("Dropping " + droppedBlocks + " row groups that do not pass filter predicate");
        }
      } else {
        filtedBlocks = splitGroup;
      }

      if (HiveConf.getBoolVar(conf, HiveConf.ConfVars.HIVE_PARQUET_TIMESTAMP_SKIP_CONVERSION)) {
        skipTimestampConversion = !Strings.nullToEmpty(fileMetaData.getCreatedBy()).startsWith("parquet-mr");
      }
      split = new ParquetInputSplit(finalPath,
          splitStart,
          splitLength,
          ((FileSplit) oldSplit).getLocations(),
          filtedBlocks,
          readContext.getRequestedSchema().toString(),
          fileMetaData.getSchema().toString(),
          fileMetaData.getKeyValueMetaData(),
          readContext.getReadSupportMetadata());
      return split;
    } else {
      throw new IllegalArgumentException("Unknown split type: " + oldSplit);
    }
  }

  public List<BlockMetaData> getFiltedBlocks() {
    return filtedBlocks;
  }
}<|MERGE_RESOLUTION|>--- conflicted
+++ resolved
@@ -33,13 +33,8 @@
 import org.apache.hadoop.hive.ql.io.sarg.SearchArgumentFactory;
 import org.apache.hadoop.hive.ql.plan.TableScanDesc;
 import org.apache.hadoop.hive.serde2.ColumnProjectionUtils;
-<<<<<<< HEAD
 import org.apache.hadoop.hive.serde2.io.ObjectArrayWritable;
-=======
-import org.apache.hadoop.io.ArrayWritable;
 import org.apache.hadoop.io.NullWritable;
-import org.apache.hadoop.io.Writable;
->>>>>>> 1253a8db
 import org.apache.hadoop.mapred.FileSplit;
 import org.apache.hadoop.mapred.InputSplit;
 import org.apache.hadoop.mapred.JobConf;
@@ -64,11 +59,7 @@
 
 import com.google.common.base.Strings;
 
-<<<<<<< HEAD
-public class ParquetRecordReaderWrapper  implements RecordReader<Void, ObjectArrayWritable> {
-=======
-public class ParquetRecordReaderWrapper  implements RecordReader<NullWritable, ArrayWritable> {
->>>>>>> 1253a8db
+public class ParquetRecordReaderWrapper  implements RecordReader<NullWritable, ObjectArrayWritable> {
   public static final Log LOG = LogFactory.getLog(ParquetRecordReaderWrapper.class);
 
   private final long splitLen; // for getPos()
@@ -204,11 +195,7 @@
   }
 
   @Override
-<<<<<<< HEAD
-  public boolean next(final Void key, final ObjectArrayWritable value) throws IOException {
-=======
-  public boolean next(final NullWritable key, final ArrayWritable value) throws IOException {
->>>>>>> 1253a8db
+  public boolean next(final NullWritable key, final ObjectArrayWritable value) throws IOException {
     if (eof) {
       return false;
     }
