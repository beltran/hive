--- conflicted
+++ resolved
@@ -3951,7 +3951,6 @@
     return String.format("%.2f%sB", bytes / Math.pow(unit, exp), suffix);
   }
 
-<<<<<<< HEAD
   private static final String MANIFEST_EXTENSION = ".manifest";
 
   private static void tryDelete(FileSystem fs, Path path) {
@@ -4278,7 +4277,7 @@
       }
     }
     return result;
-=======
+  }
 
   public static String getAclStringWithHiveModification(Configuration tezConf,
                                                         String propertyName,
@@ -4299,6 +4298,5 @@
       aclConf.addAllowedUser(hs2User);
     }
     return aclConf.toAclString();
->>>>>>> b8d7192f
   }
 }