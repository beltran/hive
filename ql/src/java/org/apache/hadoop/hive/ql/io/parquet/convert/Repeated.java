/**
 * Licensed to the Apache Software Foundation (ASF) under one
 * or more contributor license agreements.  See the NOTICE file
 * distributed with this work for additional information
 * regarding copyright ownership.  The ASF licenses this file
 * to you under the Apache License, Version 2.0 (the
 * "License"); you may not use this file except in compliance
 * with the License.  You may obtain a copy of the License at
 *
 *     http://www.apache.org/licenses/LICENSE-2.0
 *
 * Unless required by applicable law or agreed to in writing, software
 * distributed under the License is distributed on an "AS IS" BASIS,
 * WITHOUT WARRANTIES OR CONDITIONS OF ANY KIND, either express or implied.
 * See the License for the specific language governing permissions and
 * limitations under the License.
 */

package org.apache.hadoop.hive.ql.io.parquet.convert;

import java.util.ArrayList;
import java.util.List;
import java.util.Map;

<<<<<<< HEAD
import org.apache.hadoop.hive.serde2.io.ObjectArrayWritable;
import parquet.column.Dictionary;
import parquet.io.api.Binary;
import parquet.io.api.Converter;
import parquet.io.api.PrimitiveConverter;
import parquet.schema.GroupType;
import parquet.schema.PrimitiveType;
=======
import org.apache.hadoop.io.ArrayWritable;
import org.apache.hadoop.io.Writable;
import org.apache.parquet.column.Dictionary;
import org.apache.parquet.io.api.Binary;
import org.apache.parquet.io.api.Converter;
import org.apache.parquet.io.api.PrimitiveConverter;
import org.apache.parquet.schema.GroupType;
import org.apache.parquet.schema.PrimitiveType;
>>>>>>> e61a1a94

/**
 * Converters for repeated fields need to know when the parent field starts and
 * ends to correctly build lists from the repeated values.
 */
public interface Repeated extends ConverterParent {

  public void parentStart();

  public void parentEnd();

  abstract class RepeatedConverterParent extends PrimitiveConverter implements Repeated {
    private Map<String, String> metadata;

    public void setMetadata(Map<String, String> metadata) {
      this.metadata = metadata;
    }

    public Map<String, String> getMetadata() {
      return metadata;
    }
  }

  /**
   * Stands in for a PrimitiveConverter and accumulates multiple values as an
   * ArrayWritable.
   */
  class RepeatedPrimitiveConverter extends RepeatedConverterParent {
    private final PrimitiveType primitiveType;
    private final PrimitiveConverter wrapped;
    private final ConverterParent parent;
    private final int index;
    private final List<Object> list = new ArrayList<Object>();

    public RepeatedPrimitiveConverter(PrimitiveType primitiveType, ConverterParent parent, int index) {
      setMetadata(parent.getMetadata());
      this.primitiveType = primitiveType;
      this.parent = parent;
      this.index = index;
      this.wrapped = HiveGroupConverter.getConverterFromDescription(primitiveType, 0, this);
    }

    @Override
    public boolean hasDictionarySupport() {
      return wrapped.hasDictionarySupport();
    }

    @Override
    public void setDictionary(Dictionary dictionary) {
      wrapped.setDictionary(dictionary);
    }

    @Override
    public void addValueFromDictionary(int dictionaryId) {
      wrapped.addValueFromDictionary(dictionaryId);
    }

    @Override
    public void addBinary(Binary value) {
      wrapped.addBinary(value);
    }

    @Override
    public void addBoolean(boolean value) {
      wrapped.addBoolean(value);
    }

    @Override
    public void addDouble(double value) {
      wrapped.addDouble(value);
    }

    @Override
    public void addFloat(float value) {
      wrapped.addFloat(value);
    }

    @Override
    public void addInt(int value) {
      wrapped.addInt(value);
    }

    @Override
    public void addLong(long value) {
      wrapped.addLong(value);
    }

    @Override
    public void parentStart() {
      list.clear();
    }

    @Override
    public void parentEnd() {
<<<<<<< HEAD
      parent.set(index, new ObjectArrayWritable(list.toArray()));
=======
      parent.set(index, new ArrayWritable(
          Writable.class, list.toArray(new Writable[list.size()])));
>>>>>>> e61a1a94
    }

    @Override
    public void set(int index, Object value) {
      list.add(value);
    }
  }

  /**
   * Stands in for a HiveGroupConverter and accumulates multiple values as an
   * ArrayWritable.
   */
  class RepeatedGroupConverter extends HiveGroupConverter
      implements Repeated {
    private final HiveGroupConverter wrapped;
    private final ConverterParent parent;
    private final int index;
    private final List<Object> list = new ArrayList<Object>();


    public RepeatedGroupConverter(GroupType groupType, ConverterParent parent, int index) {
      setMetadata(parent.getMetadata());
      this.parent = parent;
      this.index = index;
      this.wrapped = HiveGroupConverter.getConverterFromDescription(groupType, 0, this);
    }

    @Override
    public void set(int fieldIndex, Object value) {
      list.add(value);
    }

    @Override
    public Converter getConverter(int fieldIndex) {
      // delegate to the group's converters
      return wrapped.getConverter(fieldIndex);
    }

    @Override
    public void start() {
      wrapped.start();
    }

    @Override
    public void end() {
      wrapped.end();
    }

    @Override
    public void parentStart() {
      list.clear();
    }

    @Override
    public void parentEnd() {
<<<<<<< HEAD
      parent.set(index, new ObjectArrayWritable(list.toArray()));
=======
      parent.set(index, new ArrayWritable(
          Writable.class, list.toArray(new Writable[list.size()])));
>>>>>>> e61a1a94
    }
  }
}<|MERGE_RESOLUTION|>--- conflicted
+++ resolved
@@ -22,24 +22,13 @@
 import java.util.List;
 import java.util.Map;
 
-<<<<<<< HEAD
 import org.apache.hadoop.hive.serde2.io.ObjectArrayWritable;
-import parquet.column.Dictionary;
-import parquet.io.api.Binary;
-import parquet.io.api.Converter;
-import parquet.io.api.PrimitiveConverter;
-import parquet.schema.GroupType;
-import parquet.schema.PrimitiveType;
-=======
-import org.apache.hadoop.io.ArrayWritable;
-import org.apache.hadoop.io.Writable;
 import org.apache.parquet.column.Dictionary;
 import org.apache.parquet.io.api.Binary;
 import org.apache.parquet.io.api.Converter;
 import org.apache.parquet.io.api.PrimitiveConverter;
 import org.apache.parquet.schema.GroupType;
 import org.apache.parquet.schema.PrimitiveType;
->>>>>>> e61a1a94
 
 /**
  * Converters for repeated fields need to know when the parent field starts and
@@ -134,12 +123,7 @@
 
     @Override
     public void parentEnd() {
-<<<<<<< HEAD
       parent.set(index, new ObjectArrayWritable(list.toArray()));
-=======
-      parent.set(index, new ArrayWritable(
-          Writable.class, list.toArray(new Writable[list.size()])));
->>>>>>> e61a1a94
     }
 
     @Override
@@ -195,12 +179,7 @@
 
     @Override
     public void parentEnd() {
-<<<<<<< HEAD
       parent.set(index, new ObjectArrayWritable(list.toArray()));
-=======
-      parent.set(index, new ArrayWritable(
-          Writable.class, list.toArray(new Writable[list.size()])));
->>>>>>> e61a1a94
     }
   }
 }