--- conflicted
+++ resolved
@@ -504,12 +504,8 @@
     LOG.info("Memory usage after spilling: " + memoryUsed);
 
     totalInMemRowCount -= inMemRowCount;
-<<<<<<< HEAD
-    partition.hashMap.discardData();
-=======
     partition.hashMap.clear();
     return memFreed;
->>>>>>> 632a3090
   }
 
   /**
@@ -582,16 +578,12 @@
 
   @Override
   public void clear() {
-<<<<<<< HEAD
-    // Don't clear in-memory hashtables - they might be cached.
-=======
     for (HashPartition hp : hashPartitions) {
       if (hp != null) {
         hp.clear();
       }
     }
     memoryUsed = 0;
->>>>>>> 632a3090
   }
 
   @Override
