--- conflicted
+++ resolved
@@ -1025,13 +1025,9 @@
           return; // silently return, table is newer than our replacement.
         }
         if (!replicationSpec.isMetadataOnly()) {
-<<<<<<< HEAD
-          // repl-imports are replace-into
-          loadTable(fromURI, table, true, new Path(fromURI), replicationSpec, x, mmWriteId, isSourceMm);
-=======
           // repl-imports are replace-into unless the event is insert-into
-          loadTable(fromURI, table, !replicationSpec.isInsert(), new Path(fromURI), replicationSpec, x);
->>>>>>> be47d9e3
+          loadTable(fromURI, table, !replicationSpec.isInsert(), new Path(fromURI),
+            replicationSpec, x, mmWriteId, isSourceMm);
         } else {
           x.getTasks().add(alterTableTask(tblDesc, x, replicationSpec));
         }
